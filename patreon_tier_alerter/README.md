--- conflicted
+++ resolved
@@ -180,10 +180,4 @@
 *   **Single Point of Failure:** If the script or the machine it's running on crashes, monitoring will stop.
 
 ## License
-
-<<<<<<< HEAD
-This project is released under the MIT License.
-=======
-This project is released under the Apache 2.0 License.
-```
->>>>>>> 600c53b7
+This project is released under the Apache 2.0 License.